--- conflicted
+++ resolved
@@ -18,6 +18,7 @@
 import android.widget.Toast;
 
 import me.angrybyte.contactsgenerator.api.Gender;
+import me.angrybyte.contactsgenerator.api.Operations;
 import me.angrybyte.contactsgenerator.parser.data.Person;
 import me.angrybyte.contactsgenerator.service.GeneratorService;
 import me.angrybyte.contactsgenerator.service.GeneratorServiceBinder;
@@ -64,27 +65,8 @@
         mFetchImages = getIntent().getBooleanExtra(KEY_IMAGES, false);
         //noinspection WrongConstant
         mGender = getIntent().getStringExtra(KEY_GENDER);
-<<<<<<< HEAD
-        Log.d(TAG, "Received request for " + mNumber + " contacts " + (mFetchImages ? "with " : "without ") + "pictures.");
-
-        // demo, also don't look.
-        findViewById(R.id.activity_progress_stop_service).setOnClickListener(new View.OnClickListener() {
-            @Override
-            public void onClick(View v) {
-                mService.stopGenerating();
-                Intent serviceStopper = new Intent(ProgressActivity.this, GeneratorService.class);
-                stopService(serviceStopper);
-
-                Intent mainActIntent = new Intent(ProgressActivity.this, MainActivity.class);
-                startActivity(mainActIntent);
-
-                finish();
-            }
-        });
-=======
         Log.d(TAG, "Received request for " + mRequestedNumber + " contacts " + (mFetchImages ? "with " : "without ") + "pictures. Gender: " + mGender);
     }
->>>>>>> 544c35ca
 
     private void assignViews() {
         mContactDisplayNameView = ((TextView) findViewById(R.id.activity_progress_name));
@@ -143,8 +125,6 @@
         finish();
     }
 
-<<<<<<< HEAD
-=======
     @Override
     public void onClick(View view) {
         switch (view.getId()) {
@@ -166,5 +146,5 @@
                 Log.d(TAG, "Unprocessed click.");
         }
     }
->>>>>>> 544c35ca
+
 }